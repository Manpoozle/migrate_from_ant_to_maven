# IDE
.idea/

# Output
out/
target/

# HTS resources
src/edu.gladstone.hts/resources/
<<<<<<< HEAD

# OS X
.DS_STORE

# Environments
.env
.venv
env/
venv/
ENV/
env.bak/
venv.bak/
=======
src/edu/gladstone/hts/resources/
*.json
>>>>>>> 4fcdf307
<|MERGE_RESOLUTION|>--- conflicted
+++ resolved
@@ -7,7 +7,7 @@
 
 # HTS resources
 src/edu.gladstone.hts/resources/
-<<<<<<< HEAD
+*.json
 
 # OS X
 .DS_STORE
@@ -20,7 +20,5 @@
 ENV/
 env.bak/
 venv.bak/
-=======
-src/edu/gladstone/hts/resources/
-*.json
->>>>>>> 4fcdf307
+
+# Credentials